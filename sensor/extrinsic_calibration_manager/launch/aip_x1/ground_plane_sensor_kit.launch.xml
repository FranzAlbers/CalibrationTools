<?xml version="1.0" encoding="UTF-8"?>
<launch>

  <arg name="vehicle_id" default="default" />
  <let name="sensor_model" value="aip_x1" />
  <let name="base_frame" value="base_link" />
  <let name="parent_frame" value="sensor_kit_base_link" />
  <let name="rviz_profile" value="$(find-pkg-share extrinsic_ground_plane_calibrator)/rviz/velodyne_top.rviz" />
  <arg name="rviz" default="true"/>

  <!-- extrinsic_calibration_client -->
  <arg name="src_yaml" default="$(find-pkg-share individual_params)/config/$(var vehicle_id)/$(var sensor_model)/sensor_kit_calibration.yaml" />
  <arg name="dst_yaml" default="$(env HOME)/sensor_kit_calibration.yaml" />

  <node pkg="extrinsic_calibration_client" exec="extrinsic_calibration_client" name="extrinsic_calibration_client" output="screen">
    <param name="src_path" value="$(var src_yaml)" />
    <param name="dst_path" value="$(var dst_yaml)" />
  </node>

  <!-- extrinsic_calibration_manager -->
  <node pkg="extrinsic_calibration_manager" exec="extrinsic_calibration_manager" name="extrinsic_calibration_manager" output="screen">
    <param name="parent_frame" value="$(var parent_frame)" />
    <param name="child_frames" value="
<<<<<<< HEAD
    [velodyne_top_base_link,
    livox_front_left_base_link,
    livox_front_center_base_link,
    livox_front_right_base_link]" />
=======
    [velodyne_top_base_link]" />
>>>>>>> e5a91174
  </node>

  <!-- velodyne_top_base_link: extrinsic_ground_plane_calibrator -->
  <group>
    <include file="$(find-pkg-share extrinsic_ground_plane_calibrator)/launch/calibrator.launch.xml">
      <arg name="ns" value="$(var parent_frame)/velodyne_top_base_link" />
      <arg name="base_frame" value="$(var base_frame)" />
      <arg name="parent_frame" value="$(var parent_frame)" />
      <arg name="child_frame" value="velodyne_top_base_link" />
      <arg name="pointcloud_topic" value="/sensing/lidar/top/pointcloud_raw" />
    </include>
  </group>

  <!-- livox_front_left_base_link: extrinsic_ground_plane_calibrator -->
  <group>
    <include file="$(find-pkg-share extrinsic_ground_plane_calibrator)/launch/calibrator.launch.xml">
      <arg name="ns" value="$(var parent_frame)/livox_front_left_base_link" />
      <arg name="base_frame" value="$(var base_frame)" />
      <arg name="parent_frame" value="$(var parent_frame)" />
      <arg name="child_frame" value="livox_front_left_base_link" />
      <arg name="pointcloud_topic" value="/sensing/lidar/front_left/livox/lidar" />
    </include>
  </group>

<<<<<<< HEAD
  <!-- livox_front_center_base_link: extrinsic_ground_plane_calibrator -->
  <group>
    <include file="$(find-pkg-share extrinsic_ground_plane_calibrator)/launch/calibrator.launch.xml">
      <arg name="ns" value="$(var parent_frame)/livox_front_center_base_link" />
      <arg name="base_frame" value="$(var base_frame)" />
      <arg name="parent_frame" value="$(var parent_frame)" />
      <arg name="child_frame" value="livox_front_center_base_link" />
      <arg name="pointcloud_topic" value="/sensing/lidar/front_center/livox/lidar" />
    </include>
  </group>

  <!-- livox_front_right_base_link: extrinsic_ground_plane_calibrator -->
  <group>
    <include file="$(find-pkg-share extrinsic_ground_plane_calibrator)/launch/calibrator.launch.xml">
      <arg name="ns" value="$(var parent_frame)/livox_front_right_base_link" />
      <arg name="base_frame" value="$(var base_frame)" />
      <arg name="parent_frame" value="$(var parent_frame)" />
      <arg name="child_frame" value="livox_front_right_base_link" />
      <arg name="pointcloud_topic" value="/sensing/lidar/front_right/livox/lidar" />
    </include>
  </group>

  <node pkg="rviz2" exec="rviz2" name="rviz2" output="screen" args="-d $(var rviz_profile)" if="$(var rviz)"/>

=======
>>>>>>> e5a91174
</launch><|MERGE_RESOLUTION|>--- conflicted
+++ resolved
@@ -21,14 +21,10 @@
   <node pkg="extrinsic_calibration_manager" exec="extrinsic_calibration_manager" name="extrinsic_calibration_manager" output="screen">
     <param name="parent_frame" value="$(var parent_frame)" />
     <param name="child_frames" value="
-<<<<<<< HEAD
     [velodyne_top_base_link,
     livox_front_left_base_link,
     livox_front_center_base_link,
     livox_front_right_base_link]" />
-=======
-    [velodyne_top_base_link]" />
->>>>>>> e5a91174
   </node>
 
   <!-- velodyne_top_base_link: extrinsic_ground_plane_calibrator -->
@@ -53,7 +49,6 @@
     </include>
   </group>
 
-<<<<<<< HEAD
   <!-- livox_front_center_base_link: extrinsic_ground_plane_calibrator -->
   <group>
     <include file="$(find-pkg-share extrinsic_ground_plane_calibrator)/launch/calibrator.launch.xml">
@@ -78,6 +73,4 @@
 
   <node pkg="rviz2" exec="rviz2" name="rviz2" output="screen" args="-d $(var rviz_profile)" if="$(var rviz)"/>
 
-=======
->>>>>>> e5a91174
 </launch>