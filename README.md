--- conflicted
+++ resolved
@@ -4,14 +4,8 @@
 
 ## Requirement
 
-<<<<<<< HEAD
 - Ubuntu22.04
 - Ros Humble
-
-=======
-- Ubuntu 20.04
-- ROS 2 Galactic
->>>>>>> e5a91174
 
 ## Installation procedures
 
